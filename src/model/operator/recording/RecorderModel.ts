import * as events from 'events';
import * as fs from 'fs';
import * as http from 'http';
import { inject, injectable } from 'inversify';
import * as path from 'path';
import * as stream from 'stream';
import * as apid from '../../../../api';
import DropLogFile from '../../../db/entities/DropLogFile';
import Recorded from '../../../db/entities/Recorded';
import RecordedHistory from '../../../db/entities/RecordedHistory';
import Reserve from '../../../db/entities/Reserve';
import VideoFile from '../../../db/entities/VideoFile';
import FileUtil from '../../../util/FileUtil';
import StrUtil from '../../../util/StrUtil';
import IDropLogFileDB from '../../db/IDropLogFileDB';
import IProgramDB from '../../db/IProgramDB';
import IRecordedDB from '../../db/IRecordedDB';
import IRecordedHistoryDB from '../../db/IRecordedHistoryDB';
import IReserveDB from '../../db/IReserveDB';
import IVideoFileDB from '../../db/IVideoFileDB';
import IRecordingEvent from '../../event/IRecordingEvent';
import IConfigFile from '../../IConfigFile';
import IConfiguration from '../../IConfiguration';
import ILogger from '../../ILogger';
import ILoggerModel from '../../ILoggerModel';
import IDropCheckerModel from './IDropCheckerModel';
import IRecorderModel from './IRecorderModel';
import IRecordingStreamCreator from './IRecordingStreamCreator';
import IRecordingUtilModel, { RecFilePathInfo } from './IRecordingUtilModel';

/**
 * Recorder
 */
@injectable()
class RecorderModel implements IRecorderModel {
    private log: ILogger;
    private config: IConfigFile;
    private programDB: IProgramDB;
    private reserveDB: IReserveDB;
    private recordedDB: IRecordedDB;
    private recordedHistoryDB: IRecordedHistoryDB;
    private videoFileDB: IVideoFileDB;
    private dropLogFileDB: IDropLogFileDB;
    private streamCreator: IRecordingStreamCreator;
    private dropChecker: IDropCheckerModel;
    private recordingUtil: IRecordingUtilModel;
    private recordingEvent: IRecordingEvent;

    private reserve!: Reserve;
    private recordedId: apid.RecordedId | null = null;
    private videoFileId: apid.VideoFileId | null = null;
    private videoFileFulPath: string | null = null;
    private timerId: NodeJS.Timeout | null = null;
    private stream: http.IncomingMessage | null = null;
    private passThroughStreamForWrite: stream.PassThrough | null = null;
    private recFile: fs.WriteStream | null = null;
    private isStopPrepRec: boolean = false;
    private isNeedDeleteReservation: boolean = true;
    private isPrepRecording: boolean = false;
    private isRecording: boolean = false;
    private isPlanToDelete: boolean = false;
    private isCanceledCallingFinished: boolean = false; // mirakurun の stream の終了検知をキャンセルするか
    private eventEmitter = new events.EventEmitter();

    private dropLogFileId: apid.DropLogFileId | null = null;

    private abortController: AbortController | null = null;

    constructor(
        @inject('ILoggerModel') logger: ILoggerModel,
        @inject('IConfiguration') configuration: IConfiguration,
        @inject('IProgramDB') programDB: IProgramDB,
        @inject('IReserveDB') reserveDB: IReserveDB,
        @inject('IRecordedDB') recordedDB: IRecordedDB,
        @inject('IRecordedHistoryDB') recordedHistoryDB: IRecordedHistoryDB,
        @inject('IVideoFileDB') videoFileDB: IVideoFileDB,
        @inject('IDropLogFileDB') dropLogFileDB: IDropLogFileDB,
        @inject('IRecordingStreamCreator')
        streamCreator: IRecordingStreamCreator,
        @inject('IDropCheckerModel') dropChecker: IDropCheckerModel,
        @inject('IRecordingUtilModel') recordingUtil: IRecordingUtilModel,
        @inject('IRecordingEvent') recordingEvent: IRecordingEvent,
    ) {
        this.log = logger.getLogger();
        this.config = configuration.getConfig();
        this.programDB = programDB;
        this.reserveDB = reserveDB;
        this.recordedDB = recordedDB;
        this.recordedHistoryDB = recordedHistoryDB;
        this.videoFileDB = videoFileDB;
        this.dropLogFileDB = dropLogFileDB;
        this.streamCreator = streamCreator;
        this.dropChecker = dropChecker;
        this.recordingUtil = recordingUtil;
        this.recordingEvent = recordingEvent;
    }

    /**
     * タイマーをセットする
     * @param reserve: Reserve 予約情報
     * @param isSuppressLog: boolean ログ出力を抑えるか
     * @return boolean セットに成功したら true を返す
     */
    public setTimer(reserve: Reserve, isSuppressLog: boolean): boolean {
        this.reserve = reserve;

        // 除外, 重複しているものはタイマーをセットしない
        if (this.reserve.isSkip === true || this.reserve.isOverlap === true) {
            return false;
        }

        const now = new Date().getTime();
        if (now >= this.reserve.endAt) {
            return false;
        }

        // 待機時間を計算
        let time = this.reserve.startAt - now - IRecordingStreamCreator.PREP_TIME;
        if (time < 0) {
            time = 0;
        }

        // タイマーをセット
        if (this.timerId !== null) {
            clearTimeout(this.timerId);
        }

        if (isSuppressLog === false) {
            this.log.system.info(`set timer: ${this.reserve.id}, ${time}`);
        }
        this.timerId = setTimeout(async () => {
            try {
                this.prepRecord();
            } catch (err: any) {
                this.log.system.error(`failed prep record: ${this.reserve.id}`);
            }
        }, time);

        return true;
    }

    /**
     * 録画準備
     */
    private async prepRecord(retry: number = 0): Promise<void> {
        if (this.isStopPrepRec === true) {
            this.isPlanToDelete = false;
            this.emitCancelEvent();

            return;
        }

        this.log.system.info(`preprec: ${this.reserve.id}`);

        this.isPrepRecording = true;
        this.isRecording = false;
        this.isPlanToDelete = false;

        if (retry === 0) {
            // 録画準備開始通知
            this.recordingEvent.emitStartPrepRecording(this.reserve);
        }

        // 番組ストリームを取得する
        try {
            // 番組開始時刻が変更されたことに伴い番組間に重なりが生じ、当該番組が削除されている
            // NOTE: mirakurunの不具合に対処
            if (this.reserve.programId) {
                const program = await this.programDB.findId(this.reserve.programId);
                if (program === null) {
                    this.log.system.warn(
                        `the program data does not found in database. retry later, (reerveId: ${this.reserve.id}, programId: ${this.reserve.programId})`,
                    );
                    this.emitCancelEvent();
                    return;
                }
            }

            this.abortController = new AbortController();
            this.stream = await this.streamCreator.create(this.reserve, this.abortController.signal);

            // 録画準備のキャンセル or ストリーム取得中に予約が削除されていないかチェック
            if ((await this.reserveDB.findId(this.reserve.id)) === null) {
                this.log.system.error(`canceled preprec: ${this.reserve.id}`);
                this.destroyStream();
                this.emitCancelEvent();
            } else {
                await this.doRecord();
            }
        } catch (err: any) {
            if ((this.isStopPrepRec as any) === true) {
                this.destroyStream();
                this.emitCancelEvent();
                return;
<<<<<<< HEAD
            } else if (retry < 10) {
                // retry チューナーが開かなかったときの救済
=======
            }

            this.log.system.error(`preprec failed: ${this.reserve.id}`);
            this.log.system.error(err);
            if (retry < 3) {
                // retry
>>>>>>> fd8f3c87
                setTimeout(() => {
                    this.prepRecord(retry + 1);
                }, 1000 * 5); // 5s
            } else if (retry < 30) {
                // retry ここに来るのはチューナーが開けない or ソケットのハングアップとか？ //
                setTimeout(() => {
                    this.prepRecord(retry + 1);
                }, 1000 * 60); // 60s
            } else {
                this.isPrepRecording = false;
                // 録画準備失敗を通知
                this.recordingEvent.emitPrepRecordingFailed(this.reserve);
            }
        } finally {
            this.abortController = null;
        }
    }

    /**
     * 録画準備キャンセル完了時に発行するイベント
     */
    private emitCancelEvent(): void {
        this.isStopPrepRec = false;
        this.isPrepRecording = false;
        this.isRecording = false;

        this.eventEmitter.emit(RecorderModel.CANCEL_EVENT);
    }

    /**
     * strem 破棄
     * @param needesUnpip: boolean
     */
    private destroyStream(needesUnpip: boolean = true): void {
        // stop stream
        if (this.stream !== null) {
            try {
                if (needesUnpip === true) {
                    this.stream.unpipe();
                }
                this.stream.destroy();
                this.stream.push(null); // eof 通知
                this.stream.removeAllListeners('data');
                this.stream = null;
            } catch (err: any) {
                this.log.system.error(`destroy stream error: ${this.reserve.id}`);
                this.log.system.error(err);
            }
        }

        if (this.passThroughStreamForWrite !== null) {
            try {
                if (needesUnpip === true) {
                    this.passThroughStreamForWrite.unpipe();
                }
                this.passThroughStreamForWrite.destroy();
                this.passThroughStreamForWrite = null;
            } catch (err: any) {
                this.log.system.error(`destroy pass through stream error: ${this.reserve.id}`);
                this.log.system.error(err);
            }
        }

        // stop save file
        if (this.recFile !== null) {
            try {
                this.recFile.removeAllListeners('error');
                this.recFile.end();
            } catch (err: any) {
                this.log.system.error(`end recFile error: ${this.reserve.id}`);
                this.log.system.error(err);
            }
        }

        // stop drop check
        if (this.dropLogFileId !== null) {
            this.dropChecker.stop().catch(err => {
                this.log.system.error(`dropChecker stop error: ${this.reserve.id}`);
                this.log.system.error(err);
            });
        }
    }

    /**
     * 録画処理
     */
    private async doRecord(): Promise<void> {
        if (this.stream === null) {
            return;
        }

        // 録画キャンセル
        if (this.isStopPrepRec === true) {
            this.log.system.error(`cancel recording: ${this.reserve.id}`);
            this.destroyStream();
            this.emitCancelEvent();

            return;
        }

        this.isPrepRecording = false;
        this.isRecording = true;

        // 録画開始内部イベント発行
        // 時刻指定予約で録画準備中に endAt を変えようとした場合にこのイベントを受信してから変える
        this.eventEmitter.emit(RecorderModel.START_RECORDING_EVENT);

        // 保存先を取得
        const recPath = await this.recordingUtil.getRecPath(this.reserve, true);

        this.log.system.info(`recording: ${this.reserve.id} ${recPath.fullPath}`);

        // save stream
        this.recFile = fs.createWriteStream(recPath.fullPath, { flags: 'a' });
        this.recFile.once('error', async err => {
            // 書き込みエラー発生
            this.log.system.error(`recFile error reserveId: ${this.reserve.id}, recordedId: ${this.recordedId}`);
            this.log.system.error(err);
            if (this.stream === null) {
                this.cancel(false);
            } else {
                this.isCanceledCallingFinished = true; // mirakurun の stream の終了処理を行わないようにセット
                await this.recFailed(err).catch(err => {
                    this.log.system.fatal(
                        `Unexpected recFailed error: reserveId: ${this.reserve.id}, recordedId: ${this.recordedId}`,
                    );
                    this.log.system.fatal(err);
                });
            }
        });

        this.passThroughStreamForWrite = new stream.PassThrough();
        this.passThroughStreamForWrite.pipe(this.recFile);

        // drop checker
        if (this.config.isEnabledDropCheck === true) {
            let dropFilePath: string | null = null;
            try {
                await this.dropChecker.start(this.config.dropLog, recPath.fullPath, this.passThroughStreamForWrite);
                dropFilePath = this.dropChecker.getFilePath();
            } catch (err: any) {
                this.log.system.error(`drop check error: ${recPath.fullPath}`);
                this.log.system.error(err);
                dropFilePath = null;
            }

            // drop 情報を DB へ反映
            if (dropFilePath !== null) {
                const dropLogFile = new DropLogFile();
                dropLogFile.errorCnt = 0;
                dropLogFile.dropCnt = 0;
                dropLogFile.scramblingCnt = 0;
                dropLogFile.filePath = path.basename(dropFilePath);
                this.log.system.info(`add drop log file: ${dropFilePath}`);
                try {
                    this.dropLogFileId = await this.dropLogFileDB.insertOnce(dropLogFile);
                } catch (err: any) {
                    this.dropLogFileId = null;
                    this.log.system.error(`add drop log file error: ${dropFilePath}`);
                    this.log.system.error(err);
                }
            }
        }

        this.stream.pipe(this.passThroughStreamForWrite);

        return new Promise<void>((resolve: () => void, reject: (error: Error) => void) => {
            if (this.stream === null) {
                reject(new Error('StreamIsNull'));

                return;
            }

            // stream データ受信のタイムアウト設定
            let isStreamTimeout = false; // stream データ受信がタイムアウトした場合は true
            const recordingTimeoutId = setTimeout(async () => {
                isStreamTimeout = true;
                this.log.system.error(`recording failed: ${this.reserve.id}`);

                if (this.stream !== null) {
                    this.stream.removeListener('data', onData); // stream データ受信時のコールバックの登録を削除
                    this.destroyStream();

                    // delete file
                    await FileUtil.unlink(recPath.fullPath).catch(err => {
                        this.log.system.error(`delete error: ${this.reserve.id} ${recPath.fullPath}`);
                        this.log.system.error(err);
                    });
                }

                reject(new Error('recordingStartError'));
            }, 1000 * 5);

            // stream データ受診時のコールバック関数定義
            const onData = async () => {
                clearTimeout(recordingTimeoutId);

                if (isStreamTimeout === true) {
                    // timeout が発生していたため何もしない
                    this.log.system.error(`stream is timeouted. reserveId: ${this.reserve.id}`);

                    return;
                }

                // 番組情報追加
                const recorded = await this.addRecorded(recPath);

                // 終了処理セット
                if (this.stream !== null) {
                    this.setEndProcess(this.stream);
                } else {
                    reject(new Error('StreamIsNull'));

                    return;
                }

                // 録画開始を通知
                this.recordingEvent.emitStartRecording(this.reserve, recorded);

                resolve();
            };

            // stream データ受診時のコールバック設定
            this.stream.once('data', onData);
        }).catch(err => {
            // 予想外の録画失敗エラー
            this.destroyStream();
            throw err;
        });
    }

    /**
     * 録画開始時の録画番組情報追加処理
     * @param recPath: RecFilePathInfo
     * @returns Promise<Recorded>
     */
    private async addRecorded(recPath: RecFilePathInfo): Promise<Recorded> {
        this.log.system.info(`add recorded ${this.reserve.id} ${recPath.fullPath}`);
        try {
            const recorded = await this.createRecorded();
            this.recordedId = await this.recordedDB.insertOnce(recorded);
            recorded.id = this.recordedId;
            this.log.system.info(`recording added reserveId: ${this.reserve.id}, recordedId: ${this.recordedId}`);

            // add video file
            const videoFile = new VideoFile();
            videoFile.parentDirectoryName = recPath.parendDir.name;
            videoFile.filePath = path.join(recPath.subDir, recPath.fileName);
            videoFile.type = 'ts';
            videoFile.name = 'TS';
            videoFile.recordedId = this.recordedId;
            this.log.system.info(`create video file: ${videoFile.filePath}`);
            this.videoFileId = await this.videoFileDB.insertOnce(videoFile);
            this.videoFileFulPath = recPath.fullPath;

            recorded.videoFiles = [videoFile];

            return recorded;
        } catch (err: any) {
            // DB 登録エラー
            this.log.system.error('add recorded DB error');
            this.log.system.error(err);
            this.destroyStream();

            // delete file
            await FileUtil.unlink(recPath.fullPath).catch(err => {
                this.log.system.error(`delete error: ${this.reserve.id} ${recPath.fullPath}`);
                this.log.system.error(err);
            });

            throw new Error('AddRecordedDBError');
        }
    }

    /**
     * 終了処理追加
     * @param s: Mirakurun からのストリーム
     * @returns Promise<Recorded>
     */
    private async setEndProcess(s: http.IncomingMessage): Promise<void> {
        this.log.system.info(`set stream.finished: reserveId: ${this.reserve.id} recordedId: ${this.recordedId}`);
        stream.finished(s, {}, async err => {
            // 終了処理が呼ばれていたら無視する
            if (this.isCanceledCallingFinished === true) {
                return;
            }

            if (err) {
                this.log.system.error(
                    `stream.finished error: reserveId: ${this.reserve.id} recordedId: ${this.recordedId}`,
                );
                await this.recFailed(err);
            } else {
                await this.recEnd().catch(e => {
                    this.log.system.fatal(
                        `unexpected recEnd error: reserveId: ${this.reserve.id} recordedId: ${this.recordedId}`,
                    );
                    this.log.system.fatal(e);
                });
            }
        });
    }

    /**
     * 録画失敗処理
     * @param err: Error
     */
    private async recFailed(err: Error): Promise<void> {
        this.destroyStream();
        this.log.system.error(`recording end error reserveId: ${this.reserve.id} recordedId: ${this.recordedId}`);
        this.log.system.error(err);

        // 録画終了処理
        this.isNeedDeleteReservation = false;
        await this.recEnd().catch(e => {
            this.log.system.error(`recEnd error reserveId: ${this.reserve.id} recordedId: ${this.recordedId}`);
            this.log.system.error(e);
        });

        // 録画終了処理失敗を通知
        let recorded: Recorded | null = null;
        if (this.recordedId !== null) {
            try {
                recorded = await this.recordedDB.findId(this.recordedId);
            } catch (e: any) {
                this.log.system.error(`reocrded is deleted: ${this.recordedId}`);
                recorded = null;
            }
        }
        this.recordingEvent.emitRecordingFailed(this.reserve, recorded);
    }

    /**
     * this.reserve から Recorded を生成する
     * @return Promise<Recorded>
     */
    private async createRecorded(): Promise<Recorded> {
        const recorded = new Recorded();
        if (this.recordedId !== null) {
            recorded.id = this.recordedId;
        }
        recorded.isRecording = this.isRecording;
        recorded.reserveId = this.reserve.id;
        recorded.ruleId = this.reserve.ruleId;
        recorded.programId = this.reserve.programId;
        recorded.channelId = this.reserve.channelId;
        recorded.startAt = this.reserve.startAt;
        recorded.endAt = this.reserve.endAt;
        recorded.duration = this.reserve.endAt - this.reserve.startAt;

        if (this.reserve.isTimeSpecified === true) {
            // 時刻指定予約なので channelId と startAt を元に番組情報を取得する
            const program = await this.programDB.findChannelIdAndTime(this.reserve.channelId, this.reserve.startAt);
            if (program === null) {
                // 番組情報が取れなかった場合
                this.log.system.warn(
                    `get program info warn channelId: ${this.reserve.channelId}, startAt: ${this.reserve.startAt}`,
                );
                recorded.name = '';
                recorded.halfWidthName = '';
            } else {
                recorded.name = program.name;
                recorded.halfWidthName = program.halfWidthName;
                recorded.description = program.description;
                recorded.halfWidthDescription = program.halfWidthDescription;
                recorded.extended = program.extended;
                recorded.halfWidthExtended = program.halfWidthExtended;
                recorded.rawExtended = program.rawExtended;
                recorded.rawHalfWidthExtended = program.rawHalfWidthExtended;
                recorded.genre1 = program.genre1;
                recorded.subGenre1 = program.subGenre1;
                recorded.genre2 = program.genre2;
                recorded.subGenre2 = program.subGenre2;
                recorded.genre3 = program.genre3;
                recorded.subGenre3 = program.subGenre3;
                recorded.videoType = program.videoType;
                recorded.videoResolution = program.videoResolution;
                recorded.videoStreamContent = program.videoStreamContent;
                recorded.videoComponentType = program.videoComponentType;
                recorded.audioSamplingRate = program.audioSamplingRate;
                recorded.audioComponentType = program.audioComponentType;
            }
        } else if (this.reserve.name !== null && this.reserve.halfWidthName !== null) {
            recorded.name = this.reserve.name;
            recorded.halfWidthName = this.reserve.halfWidthName;
            recorded.description = this.reserve.description;
            recorded.halfWidthDescription = this.reserve.halfWidthDescription;
            recorded.extended = this.reserve.extended;
            recorded.halfWidthExtended = this.reserve.halfWidthExtended;
            recorded.rawExtended = this.reserve.rawExtended;
            recorded.rawHalfWidthExtended = this.reserve.rawHalfWidthExtended;
            recorded.genre1 = this.reserve.genre1;
            recorded.subGenre1 = this.reserve.subGenre1;
            recorded.genre2 = this.reserve.genre2;
            recorded.subGenre2 = this.reserve.subGenre2;
            recorded.genre3 = this.reserve.genre3;
            recorded.subGenre3 = this.reserve.subGenre3;
            recorded.videoType = this.reserve.videoType;
            recorded.videoResolution = this.reserve.videoResolution;
            recorded.videoStreamContent = this.reserve.videoStreamContent;
            recorded.videoComponentType = this.reserve.videoComponentType;
            recorded.audioSamplingRate = this.reserve.audioSamplingRate;
            recorded.audioComponentType = this.reserve.audioComponentType;
        } else {
            // 時刻指定予約ではないのに、name が null
            throw new Error('CreateRecordedError');
        }

        if (this.dropLogFileId !== null) {
            recorded.dropLogFileId = this.dropLogFileId;
        }

        return recorded;
    }

    /**
     * 録画終了処理
     */
    private async recEnd(): Promise<void> {
        this.log.system.info(`start recEnd reserveId: ${this.reserve.id} recordedId: ${this.recordedId}`);

        // stream 停止
        this.destroyStream();

        // 削除予定か?
        if (this.isPlanToDelete === true) {
            this.log.system.info(`plan to delete reserveId: ${this.reserve.id} recordedId: ${this.recordedId}`);

            if (this.dropLogFileId !== null) {
                await this.dropChecker.stop().catch(err => {
                    this.log.system.error(`stop drop checker error: ${this.dropLogFileId}`);
                    this.log.system.error(err);
                });
            }

            return;
        }

        if (this.recordedId !== null) {
            // remove recording flag
            this.log.system.info(`remove recording flag: ${this.recordedId}`);
            await this.recordedDB.removeRecording(this.recordedId);
            this.isRecording = false;

            // tmp に録画していた場合は移動する
            if (typeof this.config.recordedTmp !== 'undefined' && this.videoFileId !== null) {
                try {
                    const newVdeoFileFulPath = await this.recordingUtil.movingFromTmp(this.reserve, this.videoFileId);
                    this.videoFileFulPath = newVdeoFileFulPath;
                } catch (err: any) {
                    this.log.system.fatal(`movingFromTmp error: ${this.videoFileId}`);
                    this.log.system.fatal(err);
                }
            }

            // update video file size
            if (this.videoFileId !== null && this.videoFileFulPath !== null) {
                this.recordingUtil.updateVideoFileSize(this.videoFileId).catch(err => {
                    this.log.system.error(`update file size error: ${this.videoFileId}`);
                    this.log.system.error(err);
                });
            }

            // drop 情報更新
            await this.updateDropFileLog().catch(err => {
                this.log.system.fatal(`updateDropFileLog error: ${this.dropLogFileId}`);
                this.log.stream.fatal(err);
            });

            // recorded 情報取得
            const recorded = await this.recordedDB.findId(this.recordedId);

            // Recorded history 追加
            if (
                this.reserve.isTimeSpecified === false &&
                this.reserve.ruleId !== null &&
                this.isNeedDeleteReservation === true
            ) {
                // ルール(Program Id 予約)の場合のみ記録する
                try {
                    if (recorded !== null) {
                        this.log.system.info(`add recorded history: ${this.recordedId}`);
                        const history = new RecordedHistory();
                        history.name = StrUtil.deleteBrackets(recorded.halfWidthName);
                        history.channelId = recorded.channelId;
                        history.endAt = recorded.endAt;
                        await this.recordedHistoryDB.insertOnce(history);
                    }
                } catch (err: any) {
                    this.log.system.error(`add recorded history error: ${this.recordedId}`);
                    this.log.system.error(err);
                }
            }

            // 録画完了の通知
            if (recorded !== null) {
                this.log.system.info(
                    `emit finish recording reserveId: ${this.reserve.id}, recordedId: ${this.recordedId}, isNeedDeleteReservation: ${this.isNeedDeleteReservation}`,
                );
                this.recordingEvent.emitFinishRecording(this.reserve, recorded, this.isNeedDeleteReservation);
            }
        } else {
            this.log.system.info('failed to recording: recorded id is null');
        }

        this.log.system.info(
            `recording finish reserveId: ${this.reserve.id}, recordedId: ${this.recordedId}, videoFileFulPath: ${this.videoFileFulPath}`,
        );
    }

    /**
     * drop log file 情報を更新する
     * @return Promise<void>
     */
    private async updateDropFileLog(): Promise<void> {
        if (this.dropLogFileId === null) {
            return;
        }

        // ドロップ情報カウント
        let error = 0;
        let drop = 0;
        let scrambling = 0;
        try {
            const dropResult = await this.dropChecker.getResult();
            for (const pid in dropResult) {
                error += dropResult[pid].error;
                drop += dropResult[pid].drop;
                scrambling += dropResult[pid].scrambling;
            }
        } catch (err: any) {
            this.log.system.error(`get drop result error: ${this.dropLogFileId}`);
            this.log.system.error(err);
            await this.dropChecker.stop().catch(() => {});

            return;
        }

        // ドロップ数をログに残す
        this.log.system.info({
            recordedId: this.recordedId,
            error: error,
            drop: drop,
            scrambling: scrambling,
        });

        // DB へ反映
        await this.dropLogFileDB
            .updateCnt({
                id: this.dropLogFileId,
                errorCnt: error,
                dropCnt: drop,
                scramblingCnt: scrambling,
            })
            .catch(err => {
                this.log.system.error(`update drop cnt error: ${this.dropLogFileId}`);
                this.log.system.error(err);
            });
    }

    /**
     * 予約のキャンセル
     */
    private async _cancel(): Promise<void> {
        if (this.isPrepRecording === false && this.isRecording === false) {
            // 録画処理が開始されていない
            if (this.timerId !== null) {
                clearTimeout(this.timerId);
            }
        } else if (this.isPrepRecording === true) {
            this.log.system.info(`cancel preprec: ${this.reserve.id}`);

            // 録画準備中
            return new Promise<void>((resolve: () => void, reject: (err: Error) => void) => {
                // タイムアウト設定
                const timerId = setTimeout(() => {
                    reject(new Error('PrepRecCancelTimeoutError'));
                }, 60 * 1000);

                // 録画準備中
                this.isStopPrepRec = true;
                if (this.abortController !== null) {
                    this.abortController.abort();
                }
                this.eventEmitter.once(RecorderModel.CANCEL_EVENT, () => {
                    clearTimeout(timerId);
                    // prep rec キャンセル完了
                    resolve();
                });
            });
        } else if (this.isRecording === true) {
            this.log.system.info(`stop recording: ${this.reserve.id}`);
            // 録画中
            if (this.stream !== null) {
                this.stream.destroy();
                this.stream.push(null); // eof 通知
                this.passThroughStreamForWrite?.destroy();
            }
        }
    }

    /**
     * 予約のキャンセル
     * @param isPlanToDelete: boolean ファイルが削除される予定か
     */
    public async cancel(isPlanToDelete: boolean): Promise<void> {
        this.log.system.info(
            `recording cancel reserveId: ${this.reserve.id}, recordedId: ${this.recordedId}, isPlanToDelete: ${isPlanToDelete}`,
        );

        this.isPlanToDelete = isPlanToDelete;

        if (this.isPrepRecording === true) {
            await this._cancel();
            // 録画準備失敗を通知
            this.recordingEvent.emitCancelPrepRecording(this.reserve);
        } else if (this.isRecording === true) {
            await this._cancel();
            this.isNeedDeleteReservation = false;
        } else {
            await this._cancel();
        }
    }

    /**
     * 予約情報を更新する
     * @param newReserve: 新しい予約情報
     * @param isSuppressLog: boolean ログ出力を抑えるか
     */
    public async update(newReserve: Reserve, isSuppressLog: boolean): Promise<void> {
        if (newReserve.isSkip === true || newReserve.isOverlap === true) {
            // skip されたかチェック
            this.log.system.info(
                `cancel recording by skip or overlap reserveId: ${this.reserve.id}, recordedId: ${this.recordedId}`,
            );
            await this.cancel(false).catch(err => {
                this.log.system.error(`cancel recording error: ${newReserve.id}`);
                this.log.system.error(err);
            });
        } else if (this.reserve.startAt !== newReserve.startAt || this.reserve.endAt !== newReserve.endAt) {
            // 時刻に変更がないか確認
            // 録画処理が実行されていない場合
            if (this.isPrepRecording === false && this.isRecording === false) {
                this.setTimer(newReserve, isSuppressLog);
            } else {
                // 録画準備中 or 録画中
                if (this.reserve.programId === null) {
                    // 時間指定予約で時刻に変更があった
                    // TODO 現時点では時刻指定で時間変更を受け入れられるようにな api になっていない
                    // TODO 録画中 or 録画準備中の開始時刻変更にも対応していない
                    if (this.reserve.endAt !== newReserve.endAt) {
                        // 時間指定予約で終了時刻に変更があった
                        this.log.system.info(`change recording endAt: ${newReserve.id}`);

                        if (this.isPrepRecording === true) {
                            // 録画準備中なら録画中になるまで待つ
                            await new Promise<void>((resolve: () => void, reject: (err: Error) => void) => {
                                this.log.system.debug(`wait change endAt: ${newReserve.id}`);
                                // タイムアウト設定
                                const timeoutId = setTimeout(() => {
                                    reject(new Error('ChangeEndAtTimeoutError'));
                                }, IRecordingStreamCreator.PREP_TIME);

                                // 録画開始内部イベント発行街
                                this.eventEmitter.once(RecorderModel.START_RECORDING_EVENT, () => {
                                    clearTimeout(timeoutId);
                                    resolve();
                                });
                            });
                        }

                        // 終了時刻変更
                        try {
                            this.streamCreator.changeEndAt(newReserve);
                        } catch (err: any) {
                            this.log.system.error(`change recording endAt: ${newReserve.id}`);
                            this.log.system.error(err);
                        }
                    }
                } else if (this.reserve.startAt < newReserve.startAt) {
                    // 開始時刻が遅くなった
                    if (this.isRecording === false) {
                        // まだ録画準備中なのでキャンセルしてタイマーを再セット
                        this.log.system.info(
                            `cancel prepare recording.`,
                            `(reserveId: ${this.reserve.id}, programId: ${this.reserve.programId}, recordedId: ${this.recordedId})`,
                        );
                        await this._cancel().catch(err => {
                            this.log.system.error(
                                `cancel recording error: (reserveId: ${newReserve.id}, programId: ${this.reserve.programId})`,
                            );
                            this.log.system.error(err);
                        });
                        // NOTE: キャンセルエラーが発生したとしてもタイマーを再セット
                        this.setTimer(newReserve, isSuppressLog);
                    } else {
                        // 録画中
                        // NOTE:
                        //  EPGstationがスケジュール変更を遅れて把握した可能性がある
                        //  一度ストリームを開始した番組の開始時刻が変更されることはないのでここでは何もしない
                        this.log.system.info(
                            `Ignores schedule changes because this program is already recording.`,
                            ` (reserveId: ${this.reserve.id}, programId: ${this.reserve.programId}, recordedId: ${this.recordedId})`,
                        );
                    }
                }
            }
        }

        this.reserve = newReserve;

        // update recorded DB
        if (this.isRecording === true && this.recordedId !== null) {
            const recorded = await this.createRecorded();
            this.log.system.info(`update reocrded: ${this.recordedId}`);
            this.recordedDB.updateOnce(recorded);
        }
    }

    /**
     * タイマーを再設定する
     * @return boolean セットに成功したら true を返す
     */
    public resetTimer(): boolean {
        // 録画中なら無視
        if (this.isRecording === true) {
            return true;
        }

        return this.setTimer(this.reserve, false);
    }
}

namespace RecorderModel {
    export const CANCEL_EVENT = 'RecordingCancelEvent';
    export const START_RECORDING_EVENT = 'StartRecordingEvent';
}

export default RecorderModel;<|MERGE_RESOLUTION|>--- conflicted
+++ resolved
@@ -192,17 +192,12 @@
                 this.destroyStream();
                 this.emitCancelEvent();
                 return;
-<<<<<<< HEAD
-            } else if (retry < 10) {
-                // retry チューナーが開かなかったときの救済
-=======
             }
 
             this.log.system.error(`preprec failed: ${this.reserve.id}`);
             this.log.system.error(err);
             if (retry < 3) {
                 // retry
->>>>>>> fd8f3c87
                 setTimeout(() => {
                     this.prepRecord(retry + 1);
                 }, 1000 * 5); // 5s
@@ -799,7 +794,6 @@
             if (this.stream !== null) {
                 this.stream.destroy();
                 this.stream.push(null); // eof 通知
-                this.passThroughStreamForWrite?.destroy();
             }
         }
     }
