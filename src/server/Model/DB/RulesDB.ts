--- conflicted
+++ resolved
@@ -248,14 +248,10 @@
         else { querys.push('durationMin = null'); }
         if (rule.durationMax !== null) { querys.push(`durationMax = ${ rule.durationMax }`); }
         else { querys.push('durationMax = null'); }
-<<<<<<< HEAD
-        querys.push(`avoidDuplicate = ${ Number(rule.avoidDuplicate) }`);
+        querys.push(`avoidDuplicate = ${ this.operator.convertBoolean(rule.avoidDuplicate) }`);
         if (rule.periodToAvoidDuplicate !== null) { querys.push(`periodToAvoidDuplicate = ${ rule.periodToAvoidDuplicate }`); }
         else { querys.push('periodToAvoidDuplicate = null'); }
-        querys.push(`enable = ${ Number(rule.enable) }`);
-=======
         querys.push(`enable = ${ this.operator.convertBoolean(rule.enable) }`);
->>>>>>> 6cb16ebd
 
         if (rule.directory !== null) {
             querys.push(`directory = ${ this.operator.createValueStr(values.length + 1, values.length + 1) }`);
