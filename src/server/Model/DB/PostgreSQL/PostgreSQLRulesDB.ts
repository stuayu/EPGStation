--- conflicted
+++ resolved
@@ -63,11 +63,7 @@
      * @return string
      */
     public getAllColumns(): string {
-<<<<<<< HEAD
-        return 'id, keyword, ignoreKeyword as "ignoreKeyword", keyCS as "keyCS", keyRegExp as "keyRegExp", title, description, extended, GR as "GR", BS as "BS", CS as "CS", SKY as "SKY", station, genrelv1, genrelv2, startTime as "startTime", timeRange as "timeRange", week, isFree as "isFree", durationMin as "durationMin", durationMax as "durationMax", avoidDuplicate as "avoidDuplicate", periodToAvoidDuplicate as "periodToAvoidDuplicate", enable, directory, recordedFormat, mode1, directory1, mode2, directory2, mode3, directory3, delTs';
-=======
-        return 'id, keyword, ignoreKeyword as "ignoreKeyword", keyCS as "keyCS", keyRegExp as "keyRegExp", title, description, extended, GR as "GR", BS as "BS", CS as "CS", SKY as "SKY", station, genrelv1, genrelv2, startTime as "startTime", timeRange as "timeRange", week, isFree as "isFree", durationMin as "durationMin", durationMax as "durationMax", enable, directory, recordedFormat as "recordedFormat", mode1, directory1, mode2, directory2, mode3, directory3, delTs as "delTs"';
->>>>>>> 6cb16ebd
+        return 'id, keyword, ignoreKeyword as "ignoreKeyword", keyCS as "keyCS", keyRegExp as "keyRegExp", title, description, extended, GR as "GR", BS as "BS", CS as "CS", SKY as "SKY", station, genrelv1, genrelv2, startTime as "startTime", timeRange as "timeRange", week, isFree as "isFree", durationMin as "durationMin", durationMax as "durationMax", avoidDuplicate as "avoidDuplicate", periodToAvoidDuplicate as "periodToAvoidDuplicate", enable, directory, recordedFormat as "recordedFormat", mode1, directory1, mode2, directory2, mode3, directory3, delTs as "delTs"';
     }
 }
 
