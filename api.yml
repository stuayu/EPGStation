--- conflicted
+++ resolved
@@ -98,19 +98,17 @@
     in: query
     type: boolean
 
-<<<<<<< HEAD
   ruleKeyword:
     description: 'rule search keyword'
     name: keyword
     in: query
     type: string
-=======
+
   recording:
     description: '録画中か'
     name: recording
     in: query
     type: boolean
->>>>>>> 83d3d927
 
 definitions:
   total:
