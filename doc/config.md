--- conflicted
+++ resolved
@@ -30,11 +30,8 @@
 | thumbnailSize | string | 480x270 | no |  サムネイルの解像度 |
 | thumbnailPosition | number | 5 | no |  サムネイル生成の時間 (秒) |
 | ffmpeg | string | /usr/local/bin/ffmpeg | no |  サムネイル生成に使用する ffmpeg のパス |
-<<<<<<< HEAD
+| ffprobe | string | /usr/local/bin/ffprobe | no | 動画情報取得に使用する ffprobe のパス |
 | recordedPreStartCommand | string | | no | 録画準備開始後に実行するコマンド |
-=======
-| ffprobe | string | /usr/local/bin/ffprobe | no | 動画情報取得に使用する ffprobe のパス |
->>>>>>> 4d279e93
 | recordedStartCommand | string | | no | 録画開始時に実行するコマンド |
 | recordedEndCommand | string | | no | 録画終了時に実行するコマンド |
 | maxEncode | number | 0 | no | エンコードプロセスの起動上限数 |
